--- conflicted
+++ resolved
@@ -1,4 +1,4 @@
-"use client";
+
 "use client";
 
 import { useState } from 'react';
@@ -6,22 +6,16 @@
 import { useRouter, usePathname } from 'next/navigation';
 import { supabase } from '@/lib/supabaseClient';
 import {
+  getGame,
   startGame,
   selectCategory,
   selectWinner,
   nextRound,
-<<<<<<< HEAD
-  resetGameForTesting,
-  getCurrentPlayer
+  getCurrentPlayer,
+  resetGameForTesting
 } from '@/app/game/actions';
 import type { GameClientState, PlayerClientState, GamePhaseClientState } from '@/lib/types';
-import { ACTIVE_PLAYING_PHASES } from '@/lib/types';
-=======
-  resetGameForTesting
-} from '@/app/game/actions';
-import type { GamePhaseClientState } from '@/lib/types';
 import { MIN_PLAYERS_TO_START, ACTIVE_PLAYING_PHASES } from '@/lib/types';
->>>>>>> 06d3b431
 import Scoreboard from '@/components/game/Scoreboard';
 import JudgeView from '@/components/game/JudgeView';
 import PlayerView from '@/components/game/PlayerView';
@@ -30,19 +24,16 @@
 import { Card, CardContent, CardHeader, CardTitle } from '@/components/ui/card';
 import { Button } from '@/components/ui/button';
 import Link from 'next/link';
-<<<<<<< HEAD
-import { Home, Loader2, RefreshCw, HelpCircle, Volume2, VolumeX } from 'lucide-react';
-=======
-import { Home, RefreshCw, HelpCircle, Volume2, VolumeX, Loader2 } from 'lucide-react';
->>>>>>> 06d3b431
+import { Home, Play, Loader2, RefreshCw, HelpCircle, Volume2, VolumeX } from 'lucide-react';
 import Image from 'next/image';
 import { useToast } from "@/hooks/use-toast";
 import { PureMorphingModal } from '@/components/PureMorphingModal';
 import HowToPlayModalContent from '@/components/game/HowToPlayModalContent';
 import GameUI from '@/components/game/GameUI';
 import { useAudio } from '@/contexts/AudioContext';
-<<<<<<< HEAD
+import { useLoading } from '@/contexts/LoadingContext';
 import TransitionOverlay from '@/components/ui/TransitionOverlay';
+
 
 export default function GamePage() {
   const [internalGameState, setInternalGameState] = useState<GameClientState | null>(null);
@@ -51,33 +42,20 @@
   const [thisPlayer, setThisPlayerInternal] = useState<PlayerClientState | null>(null);
   const thisPlayerRef = useRef<PlayerClientState | null>(null);
 
+  const [isInitialLoading, setIsInitialLoading] = useState(true);
   const [isActionPending, startActionTransition] = useTransition();
-=======
-import { useGameState } from '@/hooks/useGameState';
-import { useGameNavigation } from '@/hooks/useGameNavigation';
-
-export default function GamePage() {
-  const { gameState, thisPlayer, gameStateRef, thisPlayerRef, fetchGameAndPlayer } = useGameState();
->>>>>>> 06d3b431
   const router = useRouter();
   const pathname = usePathname();
   const { toast } = useToast();
-<<<<<<< HEAD
+  const { showLoader, hideLoader } = useLoading();
   const isMountedRef = useRef(true);
-=======
-  const { showLoader, hideLoader } = useLoading();
-  const { playTrack, stop: stopMusic, state: audioState, toggleMute } = useAudio();
-  
-  const [isActionPending, startActionTransition] = useTransition();
->>>>>>> 06d3b431
   const [isHowToPlayModalOpen, setIsHowToPlayModalOpen] = useState(false);
   const [isScoreboardOpen, setIsScoreboardOpen] = useState(false);
   const [isMenuModalOpen, setIsMenuModalOpen] = useState(false);
   
-  const isMountedRef = useRef(true);
   const debounceTimerRef = useRef<NodeJS.Timeout | null>(null);
-<<<<<<< HEAD
   const { playTrack, stop: stopMusic, state: audioState, toggleMute, playSfx } = useAudio();
+
 
   const setGameState = useCallback((newState: GameClientState | null) => {
     gameStateRef.current = newState;
@@ -89,62 +67,52 @@
     if (isMountedRef.current) setThisPlayerInternal(newPlayerState);
   }, []);
 
+
   const fetchGameAndPlayer = useCallback(async (origin: string = "unknown") => {
     try {
-      console.time('fetchGameAndPlayer');
       const initialGameState = await getGame();
-      console.timeLog('fetchGameAndPlayer', 'getGame complete');
-
-      if (!isMountedRef.current) {
-        console.log("DEBUG (GamePage): fetchGameAndPlayer aborted, component unmounted.");
-        return;
-      }
-      
+      if (!isMountedRef.current) return;
+
       if (!initialGameState || !initialGameState.gameId) {
         toast({ title: "Game Not Found", description: "Could not find an active game session.", variant: "destructive" });
         router.push('/?step=setup');
         return;
       }
+
+      const playerIdFromStorage = localStorage.getItem(`thisPlayerId_game_${initialGameState.gameId}`);
       
-      const playerIdFromStorage = localStorage.getItem(`thisPlayerId_game_${initialGameState.gameId}`);
-      let playerDetails = null;
-
-      if (playerIdFromStorage) {
-        if (initialGameState.players.some(p => p.id === playerIdFromStorage)) {
-            playerDetails = await getCurrentPlayer(playerIdFromStorage, initialGameState.gameId);
-            console.timeLog('fetchGameAndPlayer', 'getCurrentPlayer complete');
+      if (!playerIdFromStorage) {
+        if (ACTIVE_PLAYING_PHASES.includes(initialGameState.gamePhase as GamePhaseClientState)) {
+          setThisPlayer(null); // Set as spectator
         } else {
-             console.warn("DEBUG (GamePage): Player ID from storage not in current game. Removing and redirecting.");
-             localStorage.removeItem(`thisPlayerId_game_${initialGameState.gameId}`);
-             router.push('/?step=setup');
-        }
-      }
-
-      setThisPlayer(playerDetails);
+          router.push('/?step=setup');
+        }
+      } else {
+        const playerInGameList = initialGameState.players.find(p => p.id === playerIdFromStorage);
+        if (playerInGameList) {
+          setThisPlayer(playerInGameList);
+        } else {
+          localStorage.removeItem(`thisPlayerId_game_${initialGameState.gameId}`);
+          router.push('/?step=setup'); // Player ID exists but isn't in game, so redirect
+        }
+      }
+      
       setGameState(initialGameState);
-      
+
     } catch (error: any) {
-      console.error(`DEBUG (GamePage): CRITICAL ERROR in fetchGameAndPlayer (from ${origin}):`, error);
+      console.error(`GamePage: Error in fetchGameAndPlayer (from ${origin}):`, error);
       toast({ title: "Error Loading Game", description: "Could not fetch game data.", variant: "destructive" });
     } finally {
-      console.timeEnd('fetchGameAndPlayer');
+      if (isMountedRef.current) {
+        setIsInitialLoading(false);
+      }
     }
   }, [router, toast, setGameState, setThisPlayer]);
   
-=======
-
-  // Handle navigation between pages
-  useGameNavigation({
-    gameState,
-    thisPlayerId: thisPlayer?.id || null,
-    currentPath: pathname
-  });
-
-  // Initial data fetch
->>>>>>> 06d3b431
+
   useEffect(() => {
     isMountedRef.current = true;
-    fetchGameAndPlayer();
+    fetchGameAndPlayer("initial mount");
     
     return () => {
       isMountedRef.current = false;
@@ -154,56 +122,43 @@
 
   // Handle transition states from database
   useEffect(() => {
-    if (!gameState) return;
-
-    switch (gameState.transitionState) {
-      case 'starting_game':
-        showLoader('starting_game', {
-          message: gameState.transitionMessage || 'Starting the game...',
-          players: gameState.players
+    if (!internalGameState) return;
+
+    if (internalGameState.transitionState !== 'idle') {
+       showLoader(internalGameState.transitionState, {
+          message: internalGameState.transitionMessage || 'Loading...',
+          players: internalGameState.players
         });
-        break;
-      case 'transitioning':
-        showLoader('transitioning', {
-          message: gameState.transitionMessage || 'Loading...'
-        });
-        break;
-      case 'idle':
+    } else {
         hideLoader();
-        break;
-    }
-  }, [gameState?.transitionState, gameState?.transitionMessage, gameState?.players, showLoader, hideLoader]);
+    }
+  }, [internalGameState?.transitionState, internalGameState?.transitionMessage, internalGameState?.players, showLoader, hideLoader]);
 
   // Audio management
   useEffect(() => {
-    if (gameState) {
-      if (gameState.gamePhase === 'game_over') {
+    if (internalGameState) {
+      if (internalGameState.gamePhase === 'game_over') {
         playTrack('lobby-music');
-      } else if (ACTIVE_PLAYING_PHASES.includes(gameState.gamePhase) || gameState.gamePhase === 'winner_announcement') {
+      } else if (ACTIVE_PLAYING_PHASES.includes(internalGameState.gamePhase) || internalGameState.gamePhase === 'winner_announcement') {
         playTrack('game-music');
       } else {
         playTrack('lobby-music');
       }
     }
     
-<<<<<<< HEAD
+    // On unmount, stop music
     return () => {
         stopMusic();
     }
   }, [internalGameState?.gamePhase, playTrack, stopMusic]);
-=======
-    return () => stopMusic();
-  }, [gameState?.gamePhase, playTrack, stopMusic]);
->>>>>>> 06d3b431
 
   // Real-time subscriptions
   useEffect(() => {
-<<<<<<< HEAD
-    if (!internalGameState || !internalGameState.gameId ) {
+    if (!internalGameState || !internalGameState.gameId || !isMountedRef.current) {
       return;
     }
     const gameId = internalGameState.gameId;
-
+    
     const debouncedFetch = async () => {
       if (!isMountedRef.current) return;
 
@@ -211,44 +166,25 @@
       if (!isMountedRef.current) return;
 
       if (updatedFullGame) {
-        const currentLocalPlayerId = thisPlayerRef.current?.id;
-        
-        if (gameStateRef.current?.gamePhase === 'game_over' && updatedFullGame.gamePhase === 'lobby') {
-          toast({ title: "Game Reset", description: "Returning to lobby setup." });
-          router.push('/?step=setup');
-          return;
-        }
-
-        setGameState(updatedFullGame);
-
-        if (currentLocalPlayerId) {
-          const latestPlayerDetails = updatedFullGame.players.find(p => p.id === currentLocalPlayerId);
-           if (isMountedRef.current) setThisPlayer(latestPlayerDetails || null);
-        }
+          setGameState(updatedFullGame);
+          const currentLocalPlayerId = thisPlayerRef.current?.id;
+          if (currentLocalPlayerId) {
+            const playerDetail = updatedFullGame.players.find(p => p.id === currentLocalPlayerId);
+            setThisPlayer(playerDetail || null);
+          }
       } else {
-        const currentPhase = gameStateRef.current?.gamePhase;
-        if (currentPhase !== 'game_over') {
-            if (isMountedRef.current) toast({ title: "Game Update Error", description: "Lost connection to game, redirecting to lobby.", variant: "destructive" });
+        if (isMountedRef.current) {
+            toast({ title: "Game Update Error", description: "Lost connection to game, redirecting to lobby.", variant: "destructive" });
             router.push('/?step=setup');
         }
       }
-=======
-    if (!gameState?.gameId) return;
-
-    const gameId = gameState.gameId;
-    const currentPlayerId = thisPlayerRef.current?.id;
-
-    const debouncedFetch = async () => {
-      if (!isMountedRef.current) return;
-      await fetchGameAndPlayer(gameId, false); // Don't show loading for real-time updates
->>>>>>> 06d3b431
     };
-
-    const handleRealtimeUpdate = () => {
-      if (debounceTimerRef.current) clearTimeout(debounceTimerRef.current);
-      debounceTimerRef.current = setTimeout(debouncedFetch, 300);
+    
+    const handleRealtimeUpdate = (payload: any) => {
+        if (debounceTimerRef.current) clearTimeout(debounceTimerRef.current);
+        debounceTimerRef.current = setTimeout(debouncedFetch, 300);
     };
-
+    
     const channelsConfig = [
       { name: 'game-updates', table: 'games', filter: `id=eq.${gameId}`, event: 'UPDATE' },
       { name: 'players-updates', table: 'players', filter: `game_id=eq.${gameId}`, event: '*' },
@@ -256,15 +192,11 @@
       { name: 'submissions-updates', table: 'responses', filter: `game_id=eq.${gameId}`, event: '*' }
     ];
 
-<<<<<<< HEAD
     const uniqueChannelSuffix = thisPlayerRef.current?.id || Date.now();
 
-=======
-    const uniqueChannelSuffix = currentPlayerId || Date.now();
->>>>>>> 06d3b431
     const activeSubscriptions = channelsConfig.map(channelConfig => {
       const channelName = `${channelConfig.name}-${gameId}-${uniqueChannelSuffix}`;
-      return supabase
+      const channel = supabase
         .channel(channelName)
         .on('postgres_changes', {
             event: channelConfig.event as any,
@@ -274,30 +206,23 @@
           },
           handleRealtimeUpdate
         )
-<<<<<<< HEAD
         .subscribe((status, err) => {
-          if (err) console.error(`Subscription error for ${channelName}:`, err);
+          if (status === 'SUBSCRIBED') {
+          } else if (status === 'CLOSED') {
+          } else if (status === 'CHANNEL_ERROR' || status === 'TIMED_OUT') {
+          } else if (err) {
+          }
         });
       return channel;
-=======
-        .subscribe();
->>>>>>> 06d3b431
     });
 
     return () => {
       if (debounceTimerRef.current) clearTimeout(debounceTimerRef.current);
-<<<<<<< HEAD
-      activeSubscriptions.forEach(sub => supabase.removeChannel(sub).catch(err => console.error("Error removing channel:", err)));
+      activeSubscriptions.forEach(sub => supabase.removeChannel(sub).catch(err => console.error("GamePage Realtime: Error removing channel:", err)));
     };
   }, [internalGameState?.gameId, setGameState, setThisPlayer, router, toast]);
 
-=======
-      activeSubscriptions.forEach(sub => supabase.removeChannel(sub));
-    };
-  }, [gameState?.gameId, fetchGameAndPlayer]);
-
-  // Action handlers
->>>>>>> 06d3b431
+
   const handleNextRound = useCallback(async () => {
     const gameId = gameStateRef.current?.gameId;
     if (gameId) {
@@ -312,10 +237,10 @@
   }, [toast]);
 
   const handleSelectCategory = async (category: string) => {
-    if (gameState?.gameId) {
+    if (internalGameState?.gameId) {
       startActionTransition(async () => {
         try {
-          await selectCategory(gameState.gameId, category);
+          await selectCategory(internalGameState.gameId, category);
         } catch (error: any) {
           if (isMountedRef.current) {
             toast({title: "Category Error", description: error.message || "Failed to select category.", variant: "destructive"});
@@ -326,10 +251,10 @@
   };
 
   const handleSelectWinner = async (winningCardText: string) => {
-    if (gameState?.gameId) {
+    if (internalGameState?.gameId) {
       startActionTransition(async () => {
         try {
-          await selectWinner(winningCardText, gameState.gameId);
+          await selectWinner(winningCardText, internalGameState.gameId);
         } catch (error: any) {
           if (isMountedRef.current) {
             toast({title: "Winner Selection Error", description: error.message || "Failed to select winner.", variant: "destructive"});
@@ -340,29 +265,18 @@
   };
 
   const handlePlayAgainYes = async () => {
-<<<<<<< HEAD
     if (internalGameState?.gameId) {
-      startActionTransition(async () => {
-        try {
-          await resetGameForTesting();
-        } catch (error: any) {
-          if (typeof error.digest === 'string' && error.digest.startsWith('NEXT_REDIRECT')) {
-              // Let Next.js handle the redirect
-          } else {
-            if (isMountedRef.current) {
-              toast({ title: "Reset Error", description: error.message || "Could not reset for new game.", variant: "destructive" });
-            }
-          }
-=======
-    if (gameState?.gameId) {
       try {
         await resetGameForTesting();
       } catch (error: any) {
-        if (isMountedRef.current) {
-          toast({ title: "Reset Error", description: error.message || "Could not reset for new game.", variant: "destructive" });
->>>>>>> 06d3b431
-        }
-      });
+        if (typeof error.digest === 'string' && error.digest.startsWith('NEXT_REDIRECT')) {
+          // Let the redirect happen
+        } else {
+          if (isMountedRef.current) {
+            toast({ title: "Reset Error", description: error.message || "Could not reset for new game.", variant: "destructive" });
+          }
+        }
+      }
     }
   };
 
@@ -375,9 +289,7 @@
       try {
         await resetGameForTesting();
       } catch (error: any) {
-<<<<<<< HEAD
         if (typeof error.digest === 'string' && error.digest.startsWith('NEXT_REDIRECT')) {
-            // Let Next.js handle the redirect
         } else {
           if (isMountedRef.current) {
             toast({
@@ -391,40 +303,17 @@
     });
   };
 
-  if (!internalGameState) {
+
+  if (isInitialLoading) {
     return (
-      <div className="flex flex-col items-center justify-center min-h-screen text-center py-12">
-        <Loader2 className="h-16 w-16 animate-spin text-primary mb-6" />
-        <p className="text-xl text-muted-foreground">Loading Game Session...</p>
-      </div>
+       <div className="fixed inset-0 z-[9999] flex flex-col items-center justify-center bg-black/85 backdrop-blur-sm">
+         <Loader2 className="h-12 w-12 animate-spin text-primary-foreground mb-4" />
+         <p className="text-lg text-primary-foreground font-semibold">Loading Game...</p>
+       </div>
     );
   }
-  
-  if (internalGameState.transitionState !== 'idle') {
-    return (
-      <TransitionOverlay 
-        transitionState={internalGameState.transitionState}
-        message={internalGameState.transitionMessage}
-      />
-    );
-  }
-
-  if (!internalGameState.gameId) {
-=======
-        if (isMountedRef.current) {
-          toast({
-            title: "Reset Failed",
-            description: `Could not reset the game. ${error.message || String(error)}`,
-            variant: "destructive",
-          });
-        }
-      }
-    });
-  };
-
-  // Early returns for error states
-  if (!gameState?.gameId) {
->>>>>>> 06d3b431
+
+  if (!internalGameState || !internalGameState.gameId) {
     return (
       <div className="flex flex-col items-center justify-center min-h-screen text-center py-12">
         <Image src="/ui/new-logo.png" alt="Game Logo - Error" width={100} height={100} className="mb-6 opacity-70" data-ai-hint="game logo"/>
@@ -441,8 +330,7 @@
     );
   }
 
-<<<<<<< HEAD
-  if (!thisPlayer && (ACTIVE_PLAYING_PHASES.includes(internalGameState.gamePhase) || internalGameState.gamePhase === 'game_over' || internalGameState.gamePhase === 'winner_announcement')) {
+  if (!thisPlayer && ACTIVE_PLAYING_PHASES.includes(internalGameState.gamePhase as GamePhaseClientState)) {
       return (
           <div className="flex flex-col items-center justify-center min-h-screen text-center py-12">
               <Image src="/ui/new-logo.png" alt="Game in Progress" width={100} height={100} className="mb-6" data-ai-hint="game logo"/>
@@ -462,111 +350,86 @@
   }
 
   if (internalGameState.gamePhase === 'lobby') {
-     return (
-       <div className="flex flex-col items-center justify-center min-h-screen text-center py-12">
-         <Image src="/ui/new-logo.png" alt="Game Logo - Lobby" width={100} height={100} className="mb-6" data-ai-hint="game logo"/>
-         <h1 className="text-4xl font-bold text-primary mb-4">Game Has Returned to Lobby</h1>
-         <p className="text-lg text-muted-foreground mb-8">
-           The game session has been reset or ended. Please return to setup.
-         </p>
+    return (
+      <div className="flex flex-col items-center justify-center min-h-screen text-center py-12">
+        <Image src="/ui/new-logo.png" alt="Game Logo - Lobby" width={100} height={100} className="mb-6" data-ai-hint="game logo"/>
+        <h1 className="text-4xl font-bold text-primary mb-4">Game Has Returned to Lobby</h1>
+        <p className="text-lg text-muted-foreground mb-8">
+          The game session has been reset or ended.
+        </p>
           <Link href="/?step=setup" className="mt-6">
-             <Button variant="default" size="lg">
-                 Go to Player Setup & Lobby
-             </Button>
-         </Link>
-       </div>
-     );
+            <Button variant="default" size="lg">
+                Go to Player Setup & Lobby
+            </Button>
+        </Link>
+      </div>
+    );
   }
 
-  if (!thisPlayer && internalGameState.gamePhase !== 'game_over' && internalGameState.gamePhase !== 'winner_announcement') {
+  if (!thisPlayer && (internalGameState.gamePhase !== 'winner_announcement' && internalGameState.gamePhase !== 'game_over')) {
      return (
         <div className="flex flex-col items-center justify-center min-h-screen text-center py-12">
           <Loader2 className="h-16 w-16 animate-spin text-primary mb-6" />
           <p className="text-xl text-muted-foreground">Identifying player...</p>
-          <p className="text-sm mt-2">If this persists, please return to the lobby.</p>
+          <p className="text-sm mt-2">If this persists, you might not be part of this game or try returning to the lobby.</p>
            <Link href="/?step=setup" className="mt-4">
             <Button variant="outline">Go to Lobby</Button>
           </Link>
-=======
-  // Spectator view for users not in active game
-  if (!thisPlayer && ACTIVE_PLAYING_PHASES.includes(gameState.gamePhase as GamePhaseClientState)) {
-    return (
-      <div className="flex flex-col items-center justify-center min-h-screen text-center py-12">
-        <Image src="/ui/new-logo.png" alt="Game in Progress" width={100} height={100} className="mb-6" data-ai-hint="game logo"/>
-        <h1 className="text-4xl font-bold text-primary mb-4">Game in Progress</h1>
-        <p className="text-lg text-muted-foreground mb-8">
-          This game has already started. You can watch, but you can't join until it's over.
-        </p>
-        <div className="w-full max-w-sm my-6">
-          <Scoreboard players={gameState.players} currentJudgeId={gameState.currentJudgeId} />
->>>>>>> 06d3b431
         </div>
-        <Button onClick={handleResetGameFromGamePage} variant="outline" size="lg" disabled={isActionPending}>
-          {isActionPending ? <Loader2 className="mr-2 h-4 w-4 animate-spin" /> : <RefreshCw className="mr-2 h-4 w-4" />}
-          Reset Game (For Testing)
-        </Button>
-      </div>
-    );
+     );
   }
 
-  // Game content rendering
-  const showRecap = gameState.gamePhase === 'winner_announcement' && gameState.lastWinner;
+  const showRecap = internalGameState.gamePhase === 'winner_announcement' && internalGameState.lastWinner;
 
   const renderGameContent = () => {
-<<<<<<< HEAD
+    if (!thisPlayer && (internalGameState.gamePhase !== 'winner_announcement' && internalGameState.gamePhase !== 'game_over')) {
+        if (ACTIVE_PLAYING_PHASES.includes(internalGameState.gamePhase)) {
+            return (
+                <Card className="text-center">
+                    <CardHeader><CardTitle className="text-destructive">Player Identification Error</CardTitle></CardHeader>
+                    <CardContent><p>Could not identify your player profile for this active game. Please try returning to the lobby.</p></CardContent>
+                </Card>
+            );
+        }
+    }
+
     if (internalGameState.gamePhase === 'game_over') {
-=======
-    if (gameState.gamePhase === 'game_over') {
->>>>>>> 06d3b431
       return <GameOverDisplay
-                gameState={gameState}
+                gameState={internalGameState}
                 onPlayAgainYes={handlePlayAgainYes}
                 onPlayAgainNo={handlePlayAgainNo}
               />;
     }
-<<<<<<< HEAD
-=======
-
-    if (gameState.gamePhase === 'lobby') { 
-      return (
-        <div className="text-center py-10">
-          <h2 className="text-2xl font-semibold mb-4">Game is in Lobby</h2>
-          <p className="mb-4">The game has returned to the lobby. Please go to player setup.</p>
-          <Link href="/?step=setup">
-            <Button>Go to Lobby Setup</Button>
-          </Link>
-        </div>
-      );
-    }
->>>>>>> 06d3b431
+
+    if (internalGameState.gamePhase === 'lobby') { 
+        return (
+            <div className="text-center py-10">
+                <h2 className="text-2xl font-semibold mb-4">Game is in Lobby</h2>
+                <p className="mb-4">The game has returned to the lobby. Please go to player setup.</p>
+                <Link href="/?step=setup">
+                    <Button>Go to Lobby Setup</Button>
+                </Link>
+            </div>
+        );
+    }
     
     if (showRecap) {
       return null;
     }
 
     if (thisPlayer?.isJudge) {
-      return <JudgeView gameState={gameState} judge={thisPlayer} onSelectCategory={handleSelectCategory} onSelectWinner={handleSelectWinner} />;
+      return <JudgeView gameState={internalGameState} judge={thisPlayer} onSelectCategory={handleSelectCategory} onSelectWinner={handleSelectWinner} />;
     }
     
     if (thisPlayer && !thisPlayer.isJudge) {
-      return <PlayerView gameState={gameState} player={thisPlayer} />;
+      return <PlayerView gameState={internalGameState} player={thisPlayer} />;
     }
     
     return (
-<<<<<<< HEAD
         <Card className="text-center">
             <CardHeader><CardTitle>Waiting for Game State</CardTitle></CardHeader>
-            <CardContent>
-              <Loader2 className="h-8 w-8 animate-spin mx-auto my-4 text-primary" />
-              <p>The game is in phase: {internalGameState.gamePhase}. Your role is being determined.</p>
-            </CardContent>
+            <CardContent><p>The game is in phase: {internalGameState.gamePhase}. Your role is being determined or an issue occurred.</p></CardContent>
         </Card>
-=======
-      <Card className="text-center">
-        <CardHeader><CardTitle>Waiting for Game State</CardTitle></CardHeader>
-        <CardContent><p>The game is in phase: {gameState.gamePhase}. Your role is being determined or an issue occurred.</p></CardContent>
-      </Card>
->>>>>>> 06d3b431
     );
   };
 
@@ -574,10 +437,10 @@
     <>
       {showRecap && (
         <RecapSequenceDisplay
-          lastWinnerPlayer={gameState.lastWinner!.player}
-          lastWinnerCardText={gameState.lastWinner!.cardText}
-          players={gameState.players}
-          currentJudgeId={gameState.currentJudgeId}
+          lastWinnerPlayer={internalGameState.lastWinner!.player}
+          lastWinnerCardText={internalGameState.lastWinner!.cardText}
+          players={internalGameState.players}
+          currentJudgeId={internalGameState.currentJudgeId}
           thisPlayerIsJudge={thisPlayer?.isJudge ?? false}
           onNextRound={handleNextRound}
         />
@@ -590,16 +453,13 @@
       </div>
       
       <GameUI
-        gameState={gameState}
+        gameState={internalGameState}
         thisPlayer={thisPlayer}
         onScoresClick={() => setIsScoreboardOpen(true)}
         onMenuClick={() => setIsMenuModalOpen(true)}
       />
       
-<<<<<<< HEAD
-=======
-      {/* Modals */}
->>>>>>> 06d3b431
+      {/* Scoreboard Modal */}
       <PureMorphingModal
         isOpen={isScoreboardOpen}
         onClose={() => setIsScoreboardOpen(false)}
@@ -618,8 +478,8 @@
           />
           <div className="absolute left-[10%] right-[10%] bottom-[15%]" style={{ top: '45%' }}>
             <Scoreboard
-              players={gameState.players}
-              currentJudgeId={gameState.currentJudgeId}
+              players={internalGameState.players}
+              currentJudgeId={internalGameState.currentJudgeId}
             />
           </div>
         </div>
